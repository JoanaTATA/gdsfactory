"""Compute and write Sparameters using Meep.

Synchronize dicts
from https://stackoverflow.com/questions/66703153/updating-dictionary-values-in-mpi4py
"""

import pathlib
import re
from pathlib import Path
from typing import Dict, Optional, Tuple

import meep as mp
import numpy as np
import pandas as pd
import pydantic

import gdsfactory as gf
from gdsfactory.component import Component
from gdsfactory.config import CONFIG, logger
from gdsfactory.simulation.get_sparameters_path import get_sparameters_path
from gdsfactory.simulation.gmeep.get_simulation import (
    LAYER_TO_MATERIAL,
    LAYER_TO_THICKNESS,
    get_simulation,
)


def parse_port_eigenmode_coeff(port_index: int, ports, sim_dict):
    """Given a port and eigenmode coefficient result, returns the coefficients
    relative to whether the wavevector is entering or exiting simulation

    Args:
        port_index: index of port
        ports: component_ref.ports
        sim_dict:
    """
    if f"o{port_index}" not in ports:
        raise ValueError(
            f"port = 'o{port_index}' not in {list(ports.keys())}. "
            "You can rename ports with Component.auto_rename_ports()"
        )

    # Inputs
    sim = sim_dict["sim"]
    monitors = sim_dict["monitors"]

    # Direction of port (pointing away from the simulation)

    # angle_rad = np.radians(ports[f"o{port_index}"].orientation)
    # kpoint = mp.Vector3(x=1).rotate(mp.Vector3(z=1), angle_rad)

    # # Get port coeffs
    # monitor_coeff = sim.get_eigenmode_coefficients(
    #     monitors[f"o{port_index}"], [1], kpoint_func=lambda f, n: kpoint
    # )

    # Get port logical orientation
    # kdom = monitor_coeff.kdom[0] # Pick one wavelength, assume behaviour similar across others

    # get_eigenmode_coeff.alpha[:,:,idx] with ind being the forward or backward wave according to cell coordinates.
    # Figure out if that is exiting the simulation or not depending on the port orientation (assuming it's near PMLs)
    if ports[f"o{port_index}"].orientation == 0:  # east
        kpoint = mp.Vector3(x=1)
        idx_in = 1
        idx_out = 0
    elif ports[f"o{port_index}"].orientation == 90:  # north
        kpoint = mp.Vector3(y=1)
        idx_in = 1
        idx_out = 0
    elif ports[f"o{port_index}"].orientation == 180:  # west
        kpoint = mp.Vector3(x=1)
        idx_in = 0
        idx_out = 1
    elif ports[f"o{port_index}"].orientation == 270:  # south
        kpoint = mp.Vector3(y=1)
        idx_in = 0
        idx_out = 1
    else:
        ValueError("Port orientation is not 0, 90, 180, or 270 degrees!")

    # Get port coeffs
    monitor_coeff = sim.get_eigenmode_coefficients(
        monitors[f"o{port_index}"], [1], kpoint_func=lambda f, n: kpoint
    )

    # # Adjust according to whatever the monitor decided was positive
    # idx_out = 1 - (kdom*kpoint > 0) # if true 1 - 1, outgoing wave is the forward (0) wave
    # idx_in = 1 - idx_out
    # print('monitor_n = ', port_index)
    # print('kangle = ', kpoint)
    # print('kdom = ', kdom)
    # print('kdom*kpoint', kdom*kpoint)
    # print('idx (outgoing wave) = ', idx_out)
    # print('idx (ingoing wave) = ', idx_in)

    coeff_in = monitor_coeff.alpha[
        0, :, idx_in
    ]  # ingoing (w.r.t. simulation cell) wave
    coeff_out = monitor_coeff.alpha[
        0, :, idx_out
    ]  # outgoing (w.r.t. simulation cell) wave

    return coeff_in, coeff_out


@pydantic.validate_arguments
def get_sparametersNxN(
    component: Component,
    resolution: int = 20,
    wl_min: float = 1.5,
    wl_max: float = 1.6,
    wl_steps: int = 50,
    dirpath: Path = CONFIG["sparameters"],
    layer_to_thickness: Dict[Tuple[int, int], float] = LAYER_TO_THICKNESS,
    layer_to_material: Dict[Tuple[int, int], str] = LAYER_TO_MATERIAL,
    port_margin: float = 2,
    port_monitor_offset: float = -0.1,
    port_source_offset: float = -0.1,
    filepath: Optional[Path] = None,
    overwrite: bool = False,
    animate: bool = False,
    lazy_parallelism: bool = False,
    run: bool = True,
    **settings,
) -> pd.DataFrame:
    """Compute Sparameters and writes them in CSV filepath.
    Repeats the simulation, each time using a different port in (by default, all of them)
    TODO: user can provide list of port name tuples whose results to merge (e.g. symmetric ports)

    Args:
        component: to simulate.
        source_ports: list of port string names to use as sources
        dirpath: directory to store Sparameters
        layer_to_thickness: GDS layer (int, int) to thickness
        layer_to_material: GDS layer (int, int) to material string ('Si', 'SiO2', ...)
        port_margin: margin on each side of the port
        port_monitor_offset: offset between monitor GDS port and monitor MEEP port
        port_source_offset: offset between source GDS port and source MEEP port
        filepath: to store pandas Dataframe with Sparameters in CSV format
        overwrite: overwrites
        animate: saves a MP4 images of the simulation for inspection, and also
            outputs during computation. The name of the file is the source index
        lazy_parallelism: toggles the flag "meep.divide_parallel_processes" to
            perform the simulations with different sources in parallel

    keyword Args:
        resolution: in pixels/um (20: for coarse, 120: for fine)
        extend_ports_function: to extend ports beyond the PML
        layer_to_thickness: Dict of layer number (int, int) to thickness (um)
        t_clad_top: thickness for cladding above core
        t_clad_bot: thickness for cladding below core
        tpml: PML thickness (um)
        clad_material: material for cladding
        is_3d: if True runs in 3D
        wavelengths: iterable of wavelengths to simulate
        dfcen: delta frequency
        sidewall_angle: in degrees
        port_source_name: input port name
        port_field_monitor_name:
        distance_source_to_monitors: in (um) source goes before

    Returns:
        sparameters in a pandas Dataframe

    """
    if not run:
        sim_dict = get_simulation(
            component=component,
            wl_min=wl_min,
            wl_max=wl_max,
            wl_steps=wl_steps,
            port_margin=port_margin,
            port_monitor_offset=port_monitor_offset,
            port_source_offset=port_source_offset,
            resolution=20,
            **settings,
        )
        sim_dict["sim"].plot2D()
        plt.show()
        return

    filepath = filepath or get_sparameters_path(
        component=component,
        dirpath=dirpath,
        resolution=resolution,
        layer_to_material=layer_to_material,
        layer_to_thickness=layer_to_thickness,
        wl_min=wl_min,
        wl_max=wl_max,
        wl_steps=wl_steps,
        port_margin=port_margin,
        port_monitor_offset=port_monitor_offset,
        port_source_offset=port_source_offset,
        suffix=".csv",
        **settings,
    )
    filepath = pathlib.Path(filepath)
    if filepath.exists() and not overwrite:
        logger.info(f"Simulation loaded from {filepath!r}")
        return pd.read_csv(filepath)

    # Parse ports
    Sparams_indices = []
    component_ref = component.ref()
    for port_name in component_ref.ports.keys():
        if component_ref.ports[port_name].port_type == "optical":
            Sparams_indices.append(re.findall("[0-9]+", port_name)[0])

    # Create S-parameter storage object
    Sparams_dict = {}

    @pydantic.validate_arguments
    def sparameter_calculation(
        n,
        component: Component,
        wl_min: float = wl_min,
        wl_max: float = wl_max,
        wl_steps: int = wl_steps,
        dirpath: Path = dirpath,
        layer_to_thickness: Dict[Tuple[int, int], float] = layer_to_thickness,
        layer_to_material: Dict[Tuple[int, int], str] = layer_to_material,
        animate: bool = animate,
        **settings,
    ) -> Dict:

        sim_dict = get_simulation(
            component=component,
            port_source_name=f"o{Sparams_indices[n]}",
            resolution=resolution,
            wl_min=wl_min,
            wl_max=wl_max,
            wl_steps=wl_steps,
            port_margin=port_margin,
            port_monitor_offset=port_monitor_offset,
            port_source_offset=port_source_offset,
            **settings,
        )

        sim = sim_dict["sim"]
        monitors = sim_dict["monitors"]
        # freqs = sim_dict["freqs"]
        # wavelengths = 1 / freqs
        # print(sim.resolution)

        # Make termination when field decayed enough across ALL monitors
        termination = []
        for monitor_name in monitors:
            termination.append(
                mp.stop_when_fields_decayed(
                    dt=50,
                    c=mp.Ez,
                    pt=monitors[monitor_name].regions[0].center,
                    decay_by=1e-9,
                )
            )

        if animate:
            sim.use_output_directory()
            animate = mp.Animate2D(
                sim,
                fields=mp.Ez,
                realtime=True,
                field_parameters={
                    "alpha": 0.8,
                    "cmap": "RdBu",
                    "interpolation": "none",
                },
                eps_parameters={"contour": True},
                normalize=True,
            )
            sim.run(mp.at_every(1, animate), until_after_sources=termination)
            animate.to_mp4(30, Sparams_indices[n] + ".mp4")
        else:
            sim.run(until_after_sources=termination)
        # call this function every 50 time spes
        # look at simulation and measure Ez component
        # when field_monitor_point decays below a certain 1e-9 field threshold

        # Calculate mode overlaps
        # Get source monitor results
        source_entering, source_exiting = parse_port_eigenmode_coeff(
            Sparams_indices[n], component_ref.ports, sim_dict
        )
        # Get coefficients
        for monitor_index in Sparams_indices:
            i = Sparams_indices[n]
            j = monitor_index
            if monitor_index == Sparams_indices[n]:
                sii = source_exiting / source_entering
                siia = np.unwrap(np.angle(sii))
                siim = np.abs(sii)
                # Sparams_dict[f"sourceExiting{i}{j}"] = source_exiting
                # Sparams_dict[f"sourceEntering{i}{j}"] = source_entering
                Sparams_dict[f"s{i}{j}a"] = siia
                Sparams_dict[f"s{i}{j}m"] = siim
            else:
                monitor_entering, monitor_exiting = parse_port_eigenmode_coeff(
                    monitor_index, component_ref.ports, sim_dict
                )
                sij = monitor_exiting / source_entering
                sija = np.unwrap(np.angle(sij))
                sijm = np.abs(sij)
                # Sparams_dict[f"monitorExiting{i}{j}"] = monitor_exiting
                # Sparams_dict[f"monitorEntering{i}{j}"] = monitor_entering
                Sparams_dict[f"s{i}{j}a"] = sija
                Sparams_dict[f"s{i}{j}m"] = sijm
                sij = monitor_entering / source_entering
                sija = np.unwrap(np.angle(sij))
                sijm = np.abs(sij)
                # Sparams_dict[f"s{i}{j}a_enter"] = sija
                # Sparams_dict[f"s{i}{j}m_enter"] = sijm

        return Sparams_dict

    # Since source is defined upon sim object instanciation, loop here
    # for port_index in Sparams_indices:

    if lazy_parallelism:
        import multiprocessing

        from mpi4py import MPI

        cores = min([len(Sparams_indices), multiprocessing.cpu_count()])
        # mp.count_processors = lambda x: cores
        # FIXME RuntimeError: meep: numgroups > count_processors
        # Using MPI version 3.1, 1 processes

        n = mp.divide_parallel_processes(cores)
        comm = MPI.COMM_WORLD
        size = comm.Get_size()
        rank = comm.Get_rank()

        Sparams_dict = sparameter_calculation(
            n,
            component=component,
            wl_min=wl_min,
            wl_max=wl_max,
            wl_steps=wl_steps,
            layer_to_thickness=layer_to_thickness,
            layer_to_material=layer_to_material,
            animate=animate,
            **settings,
        )
        # Synchronize dicts
        if rank == 0:
            for i in range(1, size, 1):
                data = comm.recv(source=i, tag=11)
                Sparams_dict.update(data)

            df = pd.DataFrame(Sparams_dict)
            df["wavelengths"] = np.linspace(wl_min, wl_max, wl_steps)
            df["freqs"] = 1 / df["wavelengths"]
            df.to_csv(filepath, index=False)
            return df
        else:
            comm.send(Sparams_dict, dest=0, tag=11)

    else:
        for n in range(len(Sparams_indices)):
            Sparams_dict.update(
                sparameter_calculation(
                    n,
                    component=component,
                    wl_min=wl_min,
                    wl_max=wl_max,
                    wl_steps=wl_steps,
                    layer_to_thickness=layer_to_thickness,
                    layer_to_material=layer_to_material,
                    animate=animate,
                    **settings,
                )
            )
        df = pd.DataFrame(Sparams_dict)
        df["wavelengths"] = np.linspace(wl_min, wl_max, wl_steps)
        df["freqs"] = 1 / df["wavelengths"]
        logger.info(f"Write simulation results to {filepath!r}")
        df.to_csv(filepath, index=False)
        return df


if __name__ == "__main__":

    # c = gf.components.bend_circular(radius=2)
    # c = gf.add_padding(c, default=0, bottom=2, right=2, layers=[(100, 0)])

    # c = gf.components.mmi1x2()
    # c = gf.add_padding(c.copy(), default=0, bottom=2, top=2, layers=[(100, 0)])

    # c = gf.components.mmi1x2()
    # c = gf.add_padding(c.copy(), default=0, bottom=2, top=2, layers=[(100, 0)])

    # c = gf.components.mmi1x2(
    #     width=0.5,
    #     width_taper=1.0,
    #     length_taper=3,
    #     length_mmi=5.5,
    #     width_mmi=6,
    #     gap_mmi=2,
    # )
    # c2 = gf.add_padding(c.copy(), default=0, bottom=2, top=2, layers=[(100, 0)])

    # c = gf.components.coupler_full(length=20, gap=0.2, dw=0)
    # c2 = gf.add_padding(c.copy(), default=0, bottom=2, top=2, layers=[(100, 0)])
    # c = gf.components.crossing()

    c = gf.c.straight(length=5)
    p = 3
    c = gf.add_padding_container(c, default=0, top=p, bottom=p)
    # c.show()

    # sim_dict = get_simulation(c, is_3d=False)
    # df = get_sparameters1x1(c, overwrite=True)
    # plot_sparameters(df)
    # plt.show()
    # print(df)

    # df = get_sparametersNxN(c, filepath='./df_lazy_consolidated.csv', overwrite=True, animate=False, lazy_parallelism=True)
    df = get_sparametersNxN(
        c,
<<<<<<< HEAD
        filepath="./testwg.csv",
        overwrite=True,
=======
        port_margin=2.5,
        # run=False,
        overwrite=True,
        # resolution=20
        # filepath="./df_lazy_consolidated.csv",
        # overwrite=True,
>>>>>>> 587140f5
        # animate=True,
        lazy_parallelism=True,
        # resolution=120,
    )
    # df.to_csv("df_lazy.csv", index=False)
<<<<<<< HEAD
    gf.simulation.plot.plot_sparameters(df)
    # plt.show()
=======
    gf.simulation.plot.plot_sparameters(df, keys=["s21m"])
    plt.show()
>>>>>>> 587140f5
<|MERGE_RESOLUTION|>--- conflicted
+++ resolved
@@ -417,26 +417,18 @@
     # df = get_sparametersNxN(c, filepath='./df_lazy_consolidated.csv', overwrite=True, animate=False, lazy_parallelism=True)
     df = get_sparametersNxN(
         c,
-<<<<<<< HEAD
         filepath="./testwg.csv",
-        overwrite=True,
-=======
         port_margin=2.5,
         # run=False,
         overwrite=True,
         # resolution=20
         # filepath="./df_lazy_consolidated.csv",
         # overwrite=True,
->>>>>>> 587140f5
+
         # animate=True,
         lazy_parallelism=True,
         # resolution=120,
     )
     # df.to_csv("df_lazy.csv", index=False)
-<<<<<<< HEAD
-    gf.simulation.plot.plot_sparameters(df)
-    # plt.show()
-=======
     gf.simulation.plot.plot_sparameters(df, keys=["s21m"])
     plt.show()
->>>>>>> 587140f5
