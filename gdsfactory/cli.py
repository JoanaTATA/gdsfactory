--- conflicted
+++ resolved
@@ -23,11 +23,7 @@
 except ImportError:
     import click
 
-<<<<<<< HEAD
-VERSION = "6.90.5"
-=======
 VERSION = "6.94.1"
->>>>>>> c0869c68
 LAYER_LABEL = LAYER.LABEL
 
 
