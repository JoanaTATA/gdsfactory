--- conflicted
+++ resolved
@@ -17,6 +17,7 @@
 
 [mypy-matplotlib.*]
 ignore_missing_imports = True
+disallow_untyped_defs = True
 
 [mypy-scipy.*]
 ignore_missing_imports = True
@@ -24,24 +25,10 @@
 [mypy-phidl.*]
 ignore_missing_imports = True
 
-<<<<<<< HEAD
-=======
-[mypy]
-ignore_missing_imports = True
-plugins = pydantic.mypy
-disallow_untyped_defs = True
-
->>>>>>> 83f8e671
 [mypy-gdsfactory.simulation.*]
 ignore_missing_imports = True
 ignore_errors = True
 
-<<<<<<< HEAD
-=======
-[mypy-gdsfactory.sp.*]
-ignore_errors = True
-
->>>>>>> 83f8e671
 [pydantic-mypy]
 init_forbid_extra = True
 init_typed = True
