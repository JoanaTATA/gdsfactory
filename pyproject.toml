--- conflicted
+++ resolved
@@ -7,53 +7,49 @@
 name = "gdsfactory"
 description = "python library to generate GDS layouts"
 classifiers = [
-	"Programming Language :: Python :: 3.7",
-	"Programming Language :: Python :: 3.8",
-	"Programming Language :: Python :: 3.9",
-	"Programming Language :: Python :: 3.10",
-	"Programming Language :: Python :: 3.11",
-	"Operating System :: OS Independent",
+  "Programming Language :: Python :: 3.7",
+  "Programming Language :: Python :: 3.8",
+  "Programming Language :: Python :: 3.9",
+  "Programming Language :: Python :: 3.10",
+  "Programming Language :: Python :: 3.11",
+  "Operating System :: OS Independent",
 ]
-<<<<<<< HEAD
-version = "6.90.5"
-=======
 version = "6.94.1"
->>>>>>> c0869c68
 authors = [
-    {name = "gdsfactory community", email = "contact@gdsfactory.com"},
+{name = "gdsfactory community", email = "contact@gdsfactory.com"},
 ]
 keywords = ["eda", "photonics", "python"]
 license = {file = "LICENSE"}
 dependencies = [
-    "click",
-    "flatdict",
-    "gdstk",
-    "jinja2",
-    "loguru",
-    "matplotlib",
-    "numpy",
-    "omegaconf",
-    "orjson",
-    "pandas",
-    "pydantic",
-    "pyyaml",
-    "qrcode",
-    "rectpack",
-    "scipy",
-    "shapely",
-    "toolz",
-    "tqdm",
-    "types-PyYAML",
-    "typing_extensions",
-    "watchdog",
-    "rich",
-]
-readme = "README.md"
-requires-python = ">=3.7"
-
-
-[project.optional-dependencies]
-full = [
+  "click",
+  "flatdict",
+  "gdstk",
+  "jinja2",
+  "loguru",
+  "matplotlib",
+  "numpy",
+  "omegaconf",
+  "orjson",
+  "pandas",
+  "pydantic",
+  "pyyaml",
+  "qrcode",
+  "rectpack",
+  "scipy",
+  "shapely",
+  "toolz",
+  "tqdm",
+  "types-PyYAML",
+  "typing_extensions",
+  "watchdog",
+  "rich",
+  ]
+  readme = "README.md"
+  requires-python = ">=3.7"
+
+
+  [project.optional-dependencies]
+  full = [
     "autograd",
     "bokeh",
     "freetype-py",
@@ -73,7 +69,7 @@
     "jupytext",
     "klayout",
     "kfactory",
-	"ipytree",
+    "ipytree",
     "rich-click",
     "ipycytoscape",
     "kweb>=0.0.11,<0.1",
@@ -92,19 +88,6 @@
     "boto3",
     "pymysql",
     ]
-<<<<<<< HEAD
-femwell = ["femwell<=0.0.18"]
-database = ["sqlalchemy", "sqlalchemy-utils", "dagster", "dagit"]
-gmsh = [
-    "gmsh",
-    "h5py",
-    "mapbox_earcut",
-    "meshio",
-    "pygmsh",
-    "pyvista",
-    "trimesh",
-    "shapely",
-=======
     gmsh = [
       "gmsh",
       "h5py",
@@ -121,161 +104,150 @@
       "mkl",
       "pyvista",
       "tidy3d",
->>>>>>> c0869c68
-    ]
-tidy3d = ["tidy3d==2.0.3"]
-devsim = [
-    "devsim",
-    "mkl",
-    "pyvista",
-    "tidy3d",
-    ]
-meow = ["meow-sim"]
-sax = ["sax==0.8.6", "jaxlib", "jax"]
-dev = [
-    "autotyping",
-    "black>=21",
-    "doc8",
-    "ipykernel",
-    "jsondiff",
-    "mypy",
-    "pre-commit",
-    "pylsp-mypy",
-    "pytest",
-    "pytest-cov",
-    "pytest_regressions",
-    "types-PyYAML",
-    "types-cachetools",
-    "xdoctest",
-    ]
-docs = [
-    "autodoc_pydantic",
-    "jupytext",
-    "jupyter-book==0.15.1",
-    "pydata_sphinx_theme==0.13.1",
-    ]
-<<<<<<< HEAD
-ray = [
-    "ray[tune,air]",
-    "hyperopt"
-    ]
-=======
->>>>>>> c0869c68
-
-[tool.setuptools.packages]
-find = {}
-
-[project.scripts]
-gf = "gdsfactory.cli:cli"
-
-[tool.black]
-line-length = 88
-target-version = ['py310']
-include = '\.pyi?$'
-exclude = '''  # Specify the files/dirs that should be ignored by the black formatter
-/(
-    \.eggs
-  | \.git
-  | \.hg
-  | \.mypy_cache
-  | \.tox
-  | \.venv
-  | env
-  | _build
-  | buck-out
-  | build
-  | dist
-)/
-'''
-
-[tool.pytest.ini_options]
-testpaths = ["gdsfactory/", "tests"]
+    ]
+    meow = ["meow-sim"]
+    sax = ["sax>=0.8.6", "jaxlib", "jax"]
+    dev = [
+      "autotyping",
+      "black>=21",
+      "doc8",
+      "ipykernel",
+      "jsondiff",
+      "mypy",
+      "pre-commit",
+      "pylsp-mypy",
+      "pytest",
+      "pytest-cov",
+      "pytest_regressions",
+      "types-PyYAML",
+      "types-cachetools",
+      "xdoctest",
+    ]
+    docs = [
+      "autodoc_pydantic",
+      "jupytext",
+      "jupyter-book==0.15.1",
+      "pydata_sphinx_theme==0.13.1",
+    ]
+    ray = [
+      "ray[tune,air]",
+      "hyperopt"
+    ]
+
+    [tool.setuptools.packages]
+    find = {}
+
+    [project.scripts]
+    gf = "gdsfactory.cli:cli"
+
+    [tool.black]
+    line-length = 88
+    target-version = ['py310']
+    include = '\.pyi?$'
+    exclude = '''  # Specify the files/dirs that should be ignored by the black formatter
+    /(
+        \.eggs
+        | \.git
+        | \.hg
+        | \.mypy_cache
+        | \.tox
+        | \.venv
+        | env
+        | _build
+        | buck-out
+        | build
+        | dist
+     )/
+    '''
+
+    [tool.pytest.ini_options]
+    testpaths = ["gdsfactory/", "tests"]
 # addopts = --tb=no
-addopts = '--tb=short --ignore=gdsfactory/schematic_editor.py --ignore=gdsfactory/klayout_tech.py --ignore=gdsfactory/geometry/maskprep_flat.py --ignore=gdsfactory/fill_klayout.py'
-python_files = ["gdsfactory/*.py","tests/*.py"]
-norecursedirs = [
-    "gdsfactory/plugins",
-    "gdsfactory/simulation",
-    "gdsfactory/geometry",
-    "extra/*.py",
-    "gdsfactory/watch.py",
-    "gdsfactory/schematic_editor.py",
-    "gdsfactory/database",
-    "gdsfactory/generic_tech/klayout",
-    "gdsfactory/simulation/simphony",
-    "gdsfactory/tests/test_klayout",
-    ]
-
-[tool.flake8]
-max-line-length = 88
-max-complexity = 57
-select = ["B","C","E","F","W","T4","B9"]
-ignore = [ "E501", "E503", "E722", "W503", "W503", "E203", "B950", "B305", "B018", "B902", "B020", "B905"]
-extend-ignore = "RST303"
-
-exclude = [
-    ".git",
-    "__pycache__",
-    "lib",
-    "docs/source/conf.py",
-    "build",
-    "dist",
-    ".ipynb_checkpoints",
-    ".tox",
-    "extra",
-    "deprecated",
-    "gdslib",
-    ".mypy_cache",
-    "venv",
-    "devsim"
-    ]
-
-[tool.commitizen]
-name = "cz_conventional_commits"
-version = "0.1.0"
-version_files = [
-    "pyproject.toml:version",
-]
-
-[tool.ruff]
-select = [
-    "E",  # pycodestyle errors
-    "W",  # pycodestyle warnings
-    "F",  # pyflakes
-    # "I",  # isort
-    "C",  # flake8-comprehensions
-    "B",  # flake8-bugbear
-]
-ignore = [
-    "E501",  # line too long, handled by black
-    "B008",  # do not perform function calls in argument defaults
-    "C901",  # too complex
-    "B905",  # `zip()` without an explicit `strict=` parameter
-    "C408",  # C408 Unnecessary `dict` call (rewrite as a literal)
-    "B904",
-]
-extend-exclude = ["docs/notebooks"]
-
-[tool.mypy]
-python_version = "3.10"
-strict = true
-
-[tool.pylsp-mypy]
-enabled = true
-live_mode = true
-strict = true
-
-[tool.isort]
-multi_line_output = 3
-line_length = 88
-include_trailing_comma = true
-skip = "gdsfactory/__init__.py"
-
-[tool.setuptools.package-data]
-mypkg = ["*.gds", "*.lym", "*.lyp", "*.lyt", "*.csv", "*.yaml", "*.md", "LICENSE"]
-
-[tool.pydocstyle]
-inherit = false
-match = "(?!test).*\\.py"
-add-ignore = ["D100","D101","D102","D103","D104","D203","D405","D417"]
-convention = "google"+    addopts = '--tb=short --ignore=gdsfactory/schematic_editor.py --ignore=gdsfactory/klayout_tech.py --ignore=gdsfactory/geometry/maskprep_flat.py --ignore=gdsfactory/fill_klayout.py'
+    python_files = ["gdsfactory/*.py","tests/*.py"]
+    norecursedirs = [
+      "gdsfactory/plugins",
+      "gdsfactory/simulation",
+      "gdsfactory/geometry",
+      "extra/*.py",
+      "gdsfactory/watch.py",
+      "gdsfactory/schematic_editor.py",
+      "gdsfactory/database",
+      "gdsfactory/generic_tech/klayout",
+      "gdsfactory/simulation/simphony",
+      "gdsfactory/tests/test_klayout",
+    ]
+
+    [tool.flake8]
+    max-line-length = 88
+    max-complexity = 57
+    select = ["B","C","E","F","W","T4","B9"]
+    ignore = [ "E501", "E503", "E722", "W503", "W503", "E203", "B950", "B305", "B018", "B902", "B020", "B905"]
+    extend-ignore = "RST303"
+
+    exclude = [
+      ".git",
+      "__pycache__",
+      "lib",
+      "docs/source/conf.py",
+      "build",
+      "dist",
+      ".ipynb_checkpoints",
+      ".tox",
+      "extra",
+      "deprecated",
+      "gdslib",
+      ".mypy_cache",
+      "venv",
+      "devsim"
+    ]
+
+    [tool.commitizen]
+    name = "cz_conventional_commits"
+    version = "0.1.0"
+    version_files = [
+      "pyproject.toml:version",
+    ]
+
+    [tool.ruff]
+    select = [
+      "E",  # pycodestyle errors
+      "W",  # pycodestyle warnings
+      "F",  # pyflakes
+# "I",  # isort
+      "C",  # flake8-comprehensions
+      "B",  # flake8-bugbear
+    ]
+    ignore = [
+      "E501",  # line too long, handled by black
+      "B008",  # do not perform function calls in argument defaults
+      "C901",  # too complex
+      "B905",  # `zip()` without an explicit `strict=` parameter
+      "C408",  # C408 Unnecessary `dict` call (rewrite as a literal)
+      "B904",
+    ]
+    extend-exclude = ["docs/notebooks"]
+
+    [tool.mypy]
+    python_version = "3.10"
+    strict = true
+
+    [tool.pylsp-mypy]
+    enabled = true
+    live_mode = true
+    strict = true
+
+    [tool.isort]
+    multi_line_output = 3
+    line_length = 88
+    include_trailing_comma = true
+    skip = "gdsfactory/__init__.py"
+
+    [tool.setuptools.package-data]
+    mypkg = ["*.gds", "*.lym", "*.lyp", "*.lyt", "*.csv", "*.yaml", "*.md", "LICENSE"]
+
+    [tool.pydocstyle]
+    inherit = false
+    match = "(?!test).*\\.py"
+    add-ignore = ["D100","D101","D102","D103","D104","D203","D405","D417"]
+    convention = "google"